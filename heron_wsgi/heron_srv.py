--- conflicted
+++ resolved
@@ -26,7 +26,6 @@
 import genshi_render
 import drocnotice
 import stats
-import powerbox
 from admin_lib import medcenter
 from admin_lib import heron_policy
 from admin_lib import redcap_connect
@@ -431,11 +430,7 @@
             hr=heron_policy.HeronRecords,
             dn=drocnotice.DROCNotice,
             report=stats.Reports)
-<<<<<<< HEAD
-    def __init__(self, guard, conf, cas_rt, clv, rcv,
-=======
     def __init__(self, guard, casopts, conf, clv, rcv,
->>>>>>> cae0d25b
                  repo, tb, mc, hr, dn, report):
         log.debug('HeronAdminConfig settings: %s', conf)
 
@@ -500,16 +495,7 @@
             self._webapp_ini, 'i2b2')
         binder.bind(KI2B2Address, to=i2b2_settings.cas_login)
 
-<<<<<<< HEAD
-        binder.bind(URLopener,
-                    injector.InstanceProvider(urllib2.build_opener()))
-        binder.bind(stats.Machine, powerbox.LinuxMachine)
-
-
-    @provides(medcenter.KAppSecret)
-=======
     @provides(medcenter.KTestingFaculty)
->>>>>>> cae0d25b
     @inject(rt=(Options, cas_auth.CONFIG_SECTION))
     def cas_app_secret(self, rt):
         return rt.app_secret
