'''heron_srv -- HERON administrative web interface
--------------------------------------------------

See also: `HERON training materials`__

__ http://informatics.kumc.edu/work/wiki/HERONTrainingMaterials

.. todo:: automated test for LDAP failure

'''

import sys
from urllib import urlencode
import logging

# see setup.py and http://pypi.python.org/pypi
import injector  # http://pypi.python.org/pypi/injector/
                 # 0.3.1 7deba485e5b966300ef733c3393c98c6
from injector import inject, provides
import pyramid
from pyramid.config import Configurator
from pyramid.httpexceptions import HTTPFound, HTTPSeeOther, HTTPForbidden

# modules in this package
import cas_auth
import genshi_render
import drocnotice
import stats
<<<<<<< HEAD
import perf_reports
import edit_projects
=======
>>>>>>> 0175656a
from admin_lib import medcenter
from admin_lib import heron_policy
from admin_lib import redcap_connect
from admin_lib import rtconfig
from admin_lib.rtconfig import Options, TestTimeOptions, RuntimeOptions
from admin_lib import disclaimer
from admin_lib.ocap_file import WebReadable, Token

KAppSettings = injector.Key('AppSettings')
KI2B2Address = injector.Key('I2B2Address')
KErrorOptions = injector.Key('ErrorOptions')

log = logging.getLogger(__name__)


def test_home_page_redirects_to_cas():
    '''A plain request for the homepage redirects us to the CAS login page:

      >>> t, r1 = test_home_page_redirects_to_cas()
      >>> dict(r1.headers)['Location']
      'https://example/cas/login?service=http%3A%2F%2Flocalhost%2F'
    '''
    from paste.fixture import TestApp
    t = TestApp(Mock.make()[0].make_wsgi_app())
    r1 = t.get('/', status=303)
    return t, r1


def test_grant_access_with_valid_cas_ticket(t=None, r2=None):
    '''After CAS login, we validate the ticket and grant access::

      >>> t, r2 = test_home_page_redirects_to_cas()
      >>> t, r4 = test_grant_access_with_valid_cas_ticket(t, r2)
      >>> 'John Smith' in r4
      True
    '''
    if t is None:
        t, r2 = test_home_page_redirects_to_cas()

    r3 = t.get('/?ticket=ST-381409-fsFVbSPrkoD9nANruV4B-example',
               status=302)
    r4 = r3.follow(status=200)
    return t, r4


class CheckListView(Token):
    @inject(saa=(redcap_connect.SurveySetup, heron_policy.SAA_CONFIG_SECTION))
    def __init__(self, saa):
        self._next_route = None
        self._saa = saa

    def configure(self, config, route_name, next_route):
        config.add_view(self.get, route_name=route_name, request_method='GET',
                        renderer='index.html',
                        permission=heron_policy.PERM_STATUS)
        self._next_route = next_route

    def get(self, ctx, req):
        '''
        >>> from pyramid import testing
        >>> from pyramid.testing import DummyRequest
        >>> config = testing.setUp()
        >>> for route in ('logout', 'saa', 'home', 'oversight', 'i2b2_login'):
        ...     config.add_route(route, route)
        >>> mc, hp, clv = Mock.make((medcenter.MedCenter,
        ...                          heron_policy.HeronRecords,
        ...                          CheckListView))
        >>> clv.configure(config, 'home', 'oversight')
        >>> facreq = DummyRequest(context=medcenter.AttrDict())
        >>> mc.authenticated('john.smith', facreq) and None
        >>> hp.grant(facreq.context, heron_policy.PERM_STATUS)
        >>> from pprint import pprint
        >>> pprint(clv.get(facreq.context, facreq))
        {'affiliate': John Smith <john.smith@js.example>,
         'data_use_path': 'http://example.com/oversight',
         'droc': {},
         'executive': {},
         'faculty': {'checked': 'checked'},
         'i2b2_login_path': 'http://example.com/i2b2_login',
         'logout_path': 'http://example.com/logout',
         'repositoryAccess': {'checked': 'checked'},
         'saa_path': 'http://example.com/saa',
         'saa_public': 'http://bmidev1/redcap-host/surveys/?s=43',
         'signatureOnFile': {'checked': 'checked'},
         'sponsored': {},
         'sponsorship_path': 'http://example.com/oversight',
         'trainingCurrent': {'checked': 'checked'},
         'trainingExpiration': '2012-01-01'}

        '''
        status = ctx.status

        def yn(x):  # genshi attrs
            return {'checked': 'checked'} if x else {}

        parts = dict(affiliate=ctx.badge,
                     trainingCurrent=yn(status.current_training),
                     trainingExpiration=(status.current_training
                                         or status.expired_training),
                     signatureOnFile=yn(status.system_access_signed),
                     repositoryAccess=yn(heron_policy.sufficient(status)),
                     faculty=yn(status.faculty),
                     executive=yn(status.executive),
                     droc=yn(status.droc),
                     sponsored=yn(status.sponsored),
                     i2b2_login_path=req.route_url('i2b2_login'),
                     logout_path=req.route_url('logout'),
                     saa_path=req.route_url('saa'),
                     saa_public=self._saa.base)

        if parts['faculty']:
            sp = req.route_url(self._next_route,
                               what_for=REDCapLink.for_sponsorship)
            dup = req.route_url(self._next_route,
                                what_for=REDCapLink.for_data_use)
            parts = dict(parts,
                         sponsorship_path=sp,
                         data_use_path=dup)

        log.info('GET %s: %s', req.url,
                 [(k, parts.get(k, None)) for k in ('affiliate',
                                                    'trainingExpiration',
                                                    'sponsorship_path',
                                                    'executive')])
        return parts


class REDCapLink(Token):
    # no longer needs to be a class?

    for_sponsorship = 'sponsorship'
    for_data_use = 'data_use'

    def configure(self, config, rsaa, rtd):
        config.add_view(self.saa_redir, route_name=rsaa,
                        request_method='GET',
                        permission=heron_policy.PERM_SIGN_SAA)
        config.add_view(self.oversight_redir, route_name=rtd,
                        request_method='GET',
                        permission=heron_policy.PERM_INVESTIGATOR_REQUEST)

    def saa_redir(self, context, req):
        '''Redirect to a per-user System Access Agreement REDCap survey.

          >>> t, r4 = test_grant_access_with_valid_cas_ticket()
          >>> r5 = t.get('/saa_survey', status=302)
          >>> dict(r5.headers)['Location'].split('&')
          ... # doctest: +NORMALIZE_WHITESPACE
          ['http://bmidev1/redcap-host/surveys/?s=f1f9',
           'full_name=Smith%2C+John', 'user_id=john.smith']

        Hmm... we're doing a POST to the REDCap API inside a GET.
        Kinda iffy, w.r.t. safety and such.
        '''
        sign_saa = context.sign_saa
        there = sign_saa.ensure_saa_survey()
        log.info('GET SAA at %s: -> %s', req.url, there)
        return HTTPFound(there)

    def oversight_redir(self, context, req):
        '''Redirect to a per-user sponsorship/data-use REDCap survey.

          >>> t, r4 = test_grant_access_with_valid_cas_ticket()
          >>> r5 = t.get('/team_done/sponsorship', status=302)
          >>> dict(r5.headers)['Location'].split('&')
          ... # doctest: +NORMALIZE_WHITESPACE
          ['http://bmidev1/redcap-host/surveys/?s=f1f9',
           'full_name=Smith%2C+John', 'multi=yes', 'user_id=john.smith',
           'what_for=1']

          >>> r6 = t.get('/team_done/data_use', status=302)
          >>> dict(r6.headers)['Location'].split('&')
          ... # doctest: +NORMALIZE_WHITESPACE
          ['http://bmidev1/redcap-host/surveys/?s=f1f9',
           'full_name=Smith%2C+John', 'multi=yes', 'user_id=john.smith',
           'what_for=2']

        Hmm... we're doing a POST to the REDCap API inside a GET.
        Kinda iffy, w.r.t. safety and such.
        '''

        investigator_request = context.investigator_request
        uids = _request_uids(req.GET)

        what_for = (heron_policy.HeronRecords.DATA_USE
                    if (req.matchdict['what_for']
                        == REDCapLink.for_data_use)
                    else heron_policy.HeronRecords.SPONSORSHIP)

        there = investigator_request.ensure_oversight_survey(
          uids, what_for)
        log.info('GET oversight at %s: -> %s', req.url, there)

        return HTTPFound(there)


class RepositoryLogin(Token):
    '''
      # logging.basicConfig(level=logging.DEBUG)
      >>> log.debug ('RepositoryLogin test of disclaimer')

      >>> t, r1 = test_grant_access_with_valid_cas_ticket()
      >>> r2 = t.post('/i2b2', status=303)
      >>> dict(r2.headers)['Location']
      'http://localhost/disclaimer'

      >>> r3 = t.post('/disclaimer', status=303)
      >>> dict(r3.headers)['Location']
      'http://localhost/i2b2'

    .. todo:: fix mock urlopener test interaction so this test works again:
      .>> r3 = t.get('/i2b2', status=303)
      .>> dict(r3.headers)['Location']
      'http://example/i2b2-webclient'

    >>> raise NotImplementedError('CSRF tokens')

    '''
    @inject(i2b2_tool_addr=KI2B2Address,
            rdblog=(WebReadable, disclaimer.DISCLAIMERS_SECTION),
            acks=disclaimer.AcknowledgementsProject)
    def __init__(self, i2b2_tool_addr, rdblog, acks):
        self._i2b2_tool_addr = i2b2_tool_addr
        self._disclaimer_route = None
        self._rdblog = rdblog
        self._acks = acks
        self._login_route = None

    def configure(self, config, route, disclaimer_route):
        config.add_view(self.i2b2_login, route_name=route,
                        permission=heron_policy.PERM_START_I2B2)
        config.add_view(self.disclaimer, route_name=disclaimer_route,
                        permission=heron_policy.PERM_START_I2B2,
                        renderer='disclaimer.html')
        self._disclaimer_route = disclaimer_route  # mutable state. I'm lazy.
        self._login_route = route

    def i2b2_login(self, ctx, req):
        '''Log in to i2b2, provided credentials and current disclaimer.
        '''
        start_i2b2 = ctx.start_i2b2

        try:
            authz = start_i2b2()
        except KeyError:
            log.info('i2b2_login: redirect to disclaimer')
            return HTTPSeeOther(req.route_url(self._disclaimer_route))
        except heron_policy.NoPermission, np:
            log.error('i2b2_login: NoPermission')
            return HTTPForbidden(detail=np.message)

        log.info('i2b2_login: redirect to i2b2')
        user_id, password = authz.creds()
        there = '%s?%s' % (self._i2b2_tool_addr,
                           urlencode(dict(user_id=user_id,
                                          password=password)))
        return HTTPSeeOther(there)

    def disclaimer(self, context, req):
        '''
        >>> raise NotImplementedError('check CSRF token')
        '''
        disclaimers = context.disclaimers

        disclaimer = disclaimers.current_disclaimer()
        if req.method == 'GET':
            log.info('GET disclaimer: %s', disclaimer.url)
            content, headline = disclaimer.content(self._rdblog)
            return {'url': disclaimer.url,
                    'headline': headline,
                    'content': content}
        else:
            badge = context.badge
            self._acks.add_record(badge.cn, disclaimer.url)
            log.info('POST disclaimer: added %s %s; redirecting to login',
                     badge.cn, disclaimer.url)
            return HTTPSeeOther(req.route_url(self._login_route))


class TeamBuilder(Token):
    def configure(self, config, route_name):
        config.add_view(self.get, route_name=route_name,
                        request_method='GET', renderer='build_team.html',
                        permission=medcenter.PERM_BROWSER)

    def get(self, context, req, max_search_hits=15):
        r'''
          >>> t, r1 = test_grant_access_with_valid_cas_ticket()
          >>> t.get('/build_team/sponsorship', status=200)
          <Response 200 OK '<!DOCTYPE html>\n<htm'>
          >>> c1 = t.get('/build_team/sponsorship?goal=Search&cn=john.smith',
          ...            status=200)
          >>> 'Smith, John' in c1
          True
          >>> done = t.get('/team_done/sponsorship?continue=Done'
          ...              '&uids=john.smith',
          ...              status=302)
          >>> dict(done.headers)['Location'].split('&')
          ... # doctest: +NORMALIZE_WHITESPACE +ELLIPSIS
          ['http://bmidev1/redcap-host/surveys/?s=f1f9',
           'full_name=Smith%2C+John', 'multi=yes',
           'name_etc_1=Smith%2C+John%0AChair+...+Neurology%0ANeurology',
           'user_id=john.smith', 'user_id_1=john.smith', 'what_for=1']
        '''
        browser = context.browser

        params = req.GET
        uids, goal = edit_team(params)

        if goal == 'Search':
            log.debug('cn: %s', params.get('cn', ''))
            candidates = browser.search(max_search_hits,
                                        params.get('cn', ''),
                                        params.get('sn', ''),
                                        params.get('givenname', ''))
            log.debug('candidates: %s', candidates)
            candidates.sort(key=lambda(a): (a.sn, a.givenname))
        else:
            candidates = []

        # Since we're the only supposed to supply these names,
        # it seems OK to throw KeyError if we hit a bad one.
        team = [browser.lookup(n) for n in uids]
        team.sort(key=lambda(a): (a.sn, a.givenname))

        what_for = req.matchdict['what_for']
        log.info('TeamBuilder.get: %d candidates, %d in team',
                 len(candidates), len(team))
        return dict(done_path=req.route_url('team_done', what_for=what_for),
                    what_for=what_for,
                    team=team,
                    uids=' '.join(uids),
                    candidates=candidates)


def edit_team(params):
    r'''
      >>> edit_team({'a_dconnolly': 'on',
      ...            'a_mconnolly': 'on',
      ...            'goal': 'Add',
      ...            'uids': 'rwaitman aallen'})
      (['rwaitman', 'aallen', 'dconnolly', 'mconnolly'], 'Add')

      >>> edit_team({'r_rwaitman': 'on',
      ...            'goal': 'Remove',
      ...            'uids': 'rwaitman aallen'})
      (['aallen'], 'Remove')
    '''
    uids = _request_uids(params)

    goal = params.get('goal', None)
    if goal == 'Add':
        for n in params:
            if params[n] == "on" and n.startswith("a_"):
                uids.append(n[2:])  # hmm... what about dups?
    elif goal == 'Remove':
        for n in params:
            if params[n] == "on" and n.startswith("r_"):
                del uids[uids.index(n[2:])]
    return uids, goal


def _request_uids(params):
    v = params.get('uids', None)
    return v.split(' ') if v else []


def _make_internal_error(req):
    return 1 / 0


def server_error_view(context, req):
    '''
    @param context: an Exception

    .. todo:: configure pyramid_exclog for sending mail.
    https://pylonsproject.org/projects/pyramid_exclog/dev/
    '''
    log.error('Exception raised: %s', str(context))
    log.warn('Exception trace:', exc_info=context)
    req.response.status = 500
    return dict(error_info=str(context))


class HeronAdminConfig(Configurator):
    '''
    >>> from paste.fixture import TestApp
    >>> t = TestApp(Mock.make()[0].make_wsgi_app())
    >>> r1 = t.post('/decision_notifier', status=200)
    >>> r1
    <Response 200 OK 'notice sent for reco'>

    '''
    @inject(guard=cas_auth.Validator,
            casopts=(Options, cas_auth.CONFIG_SECTION),
            conf=KAppSettings,
            clv=CheckListView,
            rcv=REDCapLink,
            repo=RepositoryLogin,
            tb=TeamBuilder,
            mc=medcenter.MedCenter,
            hr=heron_policy.HeronRecords,
            dn=drocnotice.DROCNotice,
            report=stats.Reports,
            perf=perf_reports.PerformanceReports)
    def __init__(self, guard, casopts, conf, clv, rcv,
<<<<<<< HEAD
                 repo, tb, mpv, mc, hr, dn, report, perf):
=======
                 repo, tb, mc, hr, dn, report):
>>>>>>> 0175656a
        log.debug('HeronAdminConfig settings: %s', conf)

        Configurator.__init__(self, settings=conf)

        cas_auth.CapabilityStyle.setup(self, casopts.app_secret,
                                       'logout', 'logout',
                                       mc.authenticated,
                                       [mc, hr], guard)

        self.add_static_view('av', 'heron_wsgi:templates/av/',
                             cache_max_age=3600)

        self.add_renderer(name='.html', factory=genshi_render.Factory)

        self.add_route('heron_home', '')
        clv.configure(self, 'heron_home', 'oversight')

        self.add_route('saa', 'saa_survey')
        self.add_route('team_done', 'team_done/{what_for:%s|%s}' % (
                REDCapLink.for_sponsorship,
                REDCapLink.for_data_use))
        rcv.configure(self, 'saa', 'team_done')

        self.add_route('oversight', 'build_team/{what_for:%s|%s}' % (
                REDCapLink.for_sponsorship,
                REDCapLink.for_data_use))
        tb.configure(self, 'oversight')

        self.add_route('i2b2_login', 'i2b2')
        self.add_route('disclaimer', 'disclaimer')
        repo.configure(self, 'i2b2_login', 'disclaimer')

        # Decision notifications
        self.add_route('notifier', 'decision_notifier')
        dn.configure(self, 'notifier',
                     permission=pyramid.security.NO_PERMISSION_REQUIRED)

        # Usage reports
        report.configure(self, 'reports/')

<<<<<<< HEAD
        # Performance reports
        perf.configure(self, 'reports/')

        # Investigator Projects Editor
        mpv.configure(self, 'tools/')

=======
>>>>>>> 0175656a
        # for testing
        self.add_route('err', 'err')
        self.add_view(_make_internal_error, route_name='err',
                      permission=pyramid.security.NO_PERMISSION_REQUIRED)


class RunTime(injector.Module):  # pragma: nocover
    def __init__(self, settings):
        log.debug('RunTime settings: %s', settings)
        self._settings = settings
        self._webapp_ini = settings['webapp_ini']
        self._admin_ini = settings['admin_ini']

    def configure(self, binder):
        '''
        .. todo:: consider least-authority access to app settings
        '''
        binder.bind(KAppSettings, self._settings)

        i2b2_settings = RuntimeOptions(['cas_login']).load(
            self._webapp_ini, 'i2b2')
        binder.bind(KI2B2Address, to=i2b2_settings.cas_login)

    @provides(drocnotice.KMailSettings)
    def settings(self):
        log.debug('mail settings: %s', self._settings)
        return self._settings

    @classmethod
    def mods(cls, settings):
        webapp_ini = settings['webapp_ini']
        admin_ini = settings['admin_ini']
        return (cas_auth.RunTime.mods(webapp_ini) +
                heron_policy.RunTime.mods(admin_ini) +
                [drocnotice.Setup(), RunTime(settings)])

    @classmethod
    def depgraph(cls, settings):
        return injector.Injector(cls.mods(settings))

    @classmethod
    def make(cls, global_config, settings):
        return cls.depgraph(settings).get(HeronAdminConfig)


class Mock(injector.Module, rtconfig.MockMixin):
    '''An injector module to build a mock version of this WSGI application.

    # logging.basicConfig(level=logging.DEBUG)

    Test precursors to HeronAdminConfig

    >>> Mock.make([cas_auth.Validator, KAppSettings, CheckListView])
    [Validator(cas_addr=https://example/cas/), {}, CheckListView()]

    >>> Mock.make([REDCapLink, RepositoryLogin, TeamBuilder])
    [REDCapLink(), RepositoryLogin(), TeamBuilder()]

    >>> Mock.make([medcenter.MedCenter, heron_policy.HeronRecords])
    [MedCenter(directory_service, training), HeronRecords()]

    >>> Mock.make([drocnotice.DROCNotice, stats.Reports])
    [DROCNotice(), Reports()]

    Use this module and a couple others to mock up a HeronAdminConfig::
      >>> (c, src, orc) = Mock.make(
      ...        [HeronAdminConfig,
      ...        (redcap_connect.SurveySetup,
      ...         heron_policy.SAA_CONFIG_SECTION),
      ...        (redcap_connect.SurveySetup,
      ...         heron_policy.OVERSIGHT_CONFIG_SECTION)])
      >>> type(c)
      <class 'heron_srv.HeronAdminConfig'>

    Then make a WSGI app out of it::
      >>> tapp = c.make_wsgi_app()

    Make sure we override the saa opts so that they have what
    redcap_connect needs, and not just what heron_policy needs::

      >>> src.domain
      'example.edu'

      >>> orc.project_id
      34

    '''

    stuff = [HeronAdminConfig]

    @classmethod
    def mods(cls):
        return (cas_auth.Mock.mods() + heron_policy.Mock.mods()
                + drocnotice.Mock.mods()
                + [Mock()])

    def configure(self, binder):
        log.debug('configure binder: %s', binder)
        binder.bind(KAppSettings,
                    injector.InstanceProvider({}))

        binder.bind(KI2B2Address, to='http://example/i2b2-webclient')

        binder.bind((Options, cas_auth.CONFIG_SECTION),
                    TestTimeOptions(
                        {'base': 'https://example/cas/',
                         'app_secret': 'sekrit'}))


def app_factory(global_config, **settings):
    log.debug('in app_factory')
    config = RunTime.make(global_config, settings)

    # https://pylonsproject.org/projects/pyramid_exclog/dev/
    # self.include('pyramid_exclog')
    config.add_view(server_error_view,
                    renderer='oops.html',
                    context=Exception,
                    permission=pyramid.security.NO_PERMISSION_REQUIRED)

    return config.make_wsgi_app()


if __name__ == '__main__':  # pragma nocover
    # test usage
    from paste import httpserver
    #@@from paste import fileapp
    host, port = sys.argv[1:3]

    logging.basicConfig(level=logging.DEBUG)

    # In production use, static A/V media files would be
    # served with apache, but for test purposes, we'll use
    # paste DirectoryApp
    # TODO: use paster
    #app = prefix_router('/av/',
    #                    fileapp.DirectoryApp(HeronAccessPartsApp.htdocs),
    #                    )

    httpserver.serve(app_factory({},
                                 webapp_ini='integration-test.ini',
                                 admin_ini='admin_lib/integration-test.ini'),
                     host=host, port=port)<|MERGE_RESOLUTION|>--- conflicted
+++ resolved
@@ -26,11 +26,7 @@
 import genshi_render
 import drocnotice
 import stats
-<<<<<<< HEAD
 import perf_reports
-import edit_projects
-=======
->>>>>>> 0175656a
 from admin_lib import medcenter
 from admin_lib import heron_policy
 from admin_lib import redcap_connect
@@ -437,11 +433,7 @@
             report=stats.Reports,
             perf=perf_reports.PerformanceReports)
     def __init__(self, guard, casopts, conf, clv, rcv,
-<<<<<<< HEAD
-                 repo, tb, mpv, mc, hr, dn, report, perf):
-=======
-                 repo, tb, mc, hr, dn, report):
->>>>>>> 0175656a
+                 repo, tb, mc, hr, dn, report, perf):
         log.debug('HeronAdminConfig settings: %s', conf)
 
         Configurator.__init__(self, settings=conf)
@@ -482,15 +474,10 @@
         # Usage reports
         report.configure(self, 'reports/')
 
-<<<<<<< HEAD
         # Performance reports
         perf.configure(self, 'reports/')
 
-        # Investigator Projects Editor
-        mpv.configure(self, 'tools/')
-
-=======
->>>>>>> 0175656a
+
         # for testing
         self.add_route('err', 'err')
         self.add_view(_make_internal_error, route_name='err',
