--- conflicted
+++ resolved
@@ -93,15 +93,8 @@
     @singleton
     @provides((Connectable, redcap_invite.CONFIG_SECTION))
     def db_engine(self):
-<<<<<<< HEAD
         opts = self.get_options(['engine'], redcap_invite.CONFIG_SECTION)
-        return self.__create_engine(opts.engine)
-=======
-        from sqlalchemy import create_engine
-
-        opts = self.get_options(('engine',), redcap_invite.CONFIG_SECTION)
-        return create_engine(opts.engine, pool_recycle=3600)
->>>>>>> 0ad1cd90
+        return self.__create_engine(opts.engine, pool_recycle=3600)
 
     @singleton
     @provides(KRandom)
