'''redcap_invite -- forgery-resistant REDCap surveys

Suppose the System Access Agreement is survey 11:

    >>> io = MockIO()
    >>> saa = SecureSurvey(io.connect, io.rng, 11)

Has big.wig responded? When?

    >>> saa.responses('big.wig@js.example')
    [(u'3253004250825796194', datetime.datetime(2011, 8, 26, 0, 0))]

Bob follows the system access survey link, so we generate a survey
invitation hash just for him:

    >>> print(saa.invite('bob@js.example'))
    aqFVbr

ISSUE: REDCap logging?

If he follows the link again, we find the invitation we already made
for him:

    >>> print(saa.invite('bob@js.example'))
    aqFVbr

He hasn't responded yet:
    >>> saa.responses('bob@js.example')
    []

'''

from __future__ import print_function
from ConfigParser import SafeConfigParser
import datetime
import logging

from sqlalchemy import and_, select
from sqlalchemy.exc import OperationalError

import redcapdb

log = logging.getLogger(__name__)
CONFIG_SECTION = 'survey_invite'

Nonce = str


class SecureSurvey(object):
    def __init__(self, connect, rng, survey_id):
        # type: (Callable[..., Connection], Random_T, int) -> None
        self.__connect = connect
        self.__rng = rng
        self.survey_id = survey_id

    @classmethod
    def _config(cls, config_fp, config_filename, survey_section,
                db_section='survey_invite'):
        # type: (TextIO, str, str, str) -> Tuple[str, str]
        config = SafeConfigParser()
        config.readfp(config_fp, config_filename)
        survey_id = config.getint(survey_section, 'survey_id')
        db_url = config.get('survey_invite', 'engine')
        return survey_id, db_url

    def invite(self, email,
               multi=False,
               tries=5):
        # type: (str, int) -> str
        '''
        :return: hash for participant
        '''
        conn = self.__connect()
        event_id = conn.execute(self._event_q(self.survey_id)).scalar()
        pt, find = self._invitation_q(self.survey_id, event_id, multi)

        found = conn.execute(
            find.where(pt.c.participant_email == email)).fetchone()
        if found:
            (nonce,) = found
            assert nonce
            return nonce

        failure = None
        for attempt in range(tries):
            try:
                nonce = self.generateRandomHash()
                with conn.begin():
                    clash = conn.execute(
                        find.where(pt.c.hash == nonce)).fetchone()
                    if clash:
                        continue
                    add = self._invite_dml(
                        self.survey_id, email, nonce, event_id)
                    conn.execute(add)
                    return nonce
            except IOError as failure:
                pass
        else:
            raise (failure or IOError('cannot find surveycode:' + nonce))

    @classmethod
    def _invitation_q(cls, survey_id, event_id,
                      multi=False):
        # type: (int) -> Operation
        '''
        :return: participants table, partial query

        >>> _t, q = SecureSurvey._invitation_q(11, 1)
        >>> print(q)
        ... # doctest: +NORMALIZE_WHITESPACE
        SELECT p.hash
        FROM redcap_surveys_participants AS p
        WHERE p.survey_id = :survey_id_1
          AND p.event_id = :event_id_1
          AND p.hash > :hash_1

        >>> _t, q = SecureSurvey._invitation_q(11, 1, multi=True)
        >>> print(q)
        ... # doctest: +NORMALIZE_WHITESPACE
        SELECT p.hash
        FROM redcap_surveys_participants AS p
        LEFT OUTER JOIN redcap_surveys_response AS r
          ON p.participant_id = r.participant_id
        WHERE r.participant_id IS NULL
          AND p.hash > :hash_1
          AND p.event_id = :event_id_1
          AND p.survey_id = :survey_id_1
        LIMIT :param_1

        '''
        pt = redcapdb.redcap_surveys_participants.alias('p')
        if multi:
            rt = redcapdb.redcap_surveys_response.alias('r')
            return pt, (select([pt.c.hash])
                        .select_from(pt.join(
                            rt, pt.c.participant_id == rt.c.participant_id,
                            isouter=True))
                        .where(and_(rt.c.participant_id == None,  # noqa
                                    pt.c.hash > '',
                                    pt.c.event_id == event_id,
                                    pt.c.survey_id == survey_id))
                        .limit(1))
        return pt, select([pt.c.hash]).where(
            and_(pt.c.survey_id == survey_id,
                 pt.c.event_id == event_id,
                 pt.c.hash > ''))

    @classmethod
    def _invite_dml(cls, survey_id, email, nonce, event_id,
                    # not known yet. (per add_participants.php)
                    part_ident=''):
        # type: (int, str) -> Operation
        '''

        design based on add_participants.php from REDCap 4.14.5

        >>> op = SecureSurvey._invite_dml(11, 'x@y', 'p1', 'sekret')
        >>> print(op)
        ... # doctest: +NORMALIZE_WHITESPACE
        INSERT INTO redcap_surveys_participants
          (survey_id, event_id, hash, participant_email,
           participant_identifier)
        VALUES (:survey_id, :event_id, :hash, :participant_email,
           :participant_identifier)
        '''
        # type: (str, str, str, Nonce, Opt[str]) -> Operation
        pt = redcapdb.redcap_surveys_participants
        return pt.insert().values(
            survey_id=survey_id,
            event_id=event_id,
            participant_email=email,
            participant_identifier=part_ident,
            hash=nonce)

    @classmethod
    def _event_q(cls, survey_id):
        # type: (int) -> Operation
        '''
        >>> print(SecureSurvey._event_q(10))
        ... # doctest: +NORMALIZE_WHITESPACE
        SELECT redcap_events_metadata.event_id
        FROM redcap_surveys
        JOIN redcap_events_arms
          ON redcap_surveys.project_id = redcap_events_arms.project_id
        JOIN redcap_events_metadata
          ON redcap_events_metadata.arm_id = redcap_events_arms.arm_id
        WHERE redcap_surveys.survey_id = :survey_id_1
        '''
        srv = redcapdb.redcap_surveys
        arm = redcapdb.redcap_events_arms
        evt = redcapdb.redcap_events_metadata
        return (select([evt.c.event_id])
                .select_from(
                    srv.join(arm, srv.c.project_id == arm.c.project_id)
                .join(evt, evt.c.arm_id == arm.c.arm_id))
                .where(srv.c.survey_id == survey_id))

    def generateRandomHash(self,
                           hash_length=6):
        # type: () -> str
        '''
        based on redcap_v4.7.0/Config/init_functions.php: generateRandomHash

        >>> io = MockIO()
        >>> s = SecureSurvey(None, io.rng, 11)
        >>> [s.generateRandomHash(), s.generateRandomHash()]
        ['aqFVbr', 'akvfqA']

        TODO: increase default to 10 as in redcap 8
        '''
        rng = self.__rng
        cs = list("abcdefghijkmnopqrstuvwxyzABCDEFGHIJKLMNPQRSTUVWXYZ23456789")
        rng.shuffle(cs)
        lr = cs[:hash_length]
        rng.shuffle(lr)
        return ''.join(lr)

    def responses(self, email,
                  max_retries=10,
                  known_record_id='767',
                  known_sig_time=datetime.datetime(2017, 1, 25, 8, 55, 10)):
        '''Find responses to this survey.

        To work around persistent problems connecting to a
        REDCap DB for the system access survey, this method
        tries `max_retries` to connect and then returns a
        known survey record rather than failing:

        >>> from random import Random
        >>> predictable = Random(1)
        >>> def lose(*argv):
        ...     raise OperationalError('select...', {}, None)
        >>> ss = SecureSurvey(connect=lose, rng=predictable, survey_id=93)
        >>> ss.responses('daffy@walt.disney')
        ['767', datetime.datetime(2017, 1, 25, 8, 55, 10)]

        '''
        # type: str -> List[Tuple(str, datetime)]
        # gweaver - https://bmi-work.kumc.edu/work/ticket/5277
        # Customizing this method to always return something, instead of failing.
        retryCount = max_retries

        while retryCount > 0:
            try:
                # Attempt Connection To REDCap DB
                conn = self.__connect()
            except OperationalError:
                log.info(
                    'MySQL Connection Failed, trying {0} more times...'.format(
                        max_retries - retryCount))
                retryCount = retryCount - 1
            else:
                event_id = conn.execute(self._event_q(self.survey_id)).scalar()
                q = self._response_q(email, self.survey_id, event_id)
                timestamp = conn.execute(q).fetchall()
                return timestamp

        if retryCount == 0:
            log.info('Could not reconnect! Manually supplying event id, and timestamp for {0}'.format(email))
            eventResponse = (known_record_id, known_sig_time)

        # placing tuple in list, to follow the original comment
        # (line 2 of this method)
        return list(eventResponse)

    @classmethod
    def _response_q(cls, email, survey_id, event_id):
        # type: (str, int, int) -> Operation
        '''
        >>> q = SecureSurvey._response_q('xyz@abc', 12, 7)
        >>> print(q)
        ... # doctest: +NORMALIZE_WHITESPACE
        SELECT r.record, r.completion_time
        FROM redcap_surveys_response AS r, redcap_surveys_participants AS p
        WHERE r.participant_id = p.participant_id
          AND p.participant_email = :participant_email_1
          AND p.survey_id = :survey_id_1
          AND p.event_id = :event_id_1
        '''
        r = redcapdb.redcap_surveys_response.alias('r')
        p = redcapdb.redcap_surveys_participants.alias('p')
        return select([r.c.record, r.c.completion_time]).where(
            and_(r.c.participant_id == p.c.participant_id,
                 p.c.participant_email == email,
                 p.c.survey_id == survey_id,
                 p.c.event_id == event_id))


class MockIO(object):
<<<<<<< HEAD
    def __init__(self):
        # random.Random is not portable between cpython and jython :-/
        self.rng = self
        self._rng_state = 7
=======
    def __init__(self, configure_logging=False):
        from random import Random
        self.rng = Random(1)
>>>>>>> 0ad1cd90
        self.connect = redcapdb.Mock.engine().connect
        if configure_logging:
            logging.basicConfig(level=logging.DEBUG)

    def shuffle(self, items):
        n = (self._rng_state * 2 + 1) % 101
        self._rng_state = n
        n = n % len(items) or len(items)
        items[:] = [it
                    for k in range(n)
                    for it in items[k % n::n]]


def _integration_test(argv, io_open, Random, create_engine,
                      survey_section='saa_survey',
                      config_file='integration-test.ini'):  # pragma: nocover
    logging.basicConfig(level=logging.DEBUG)

    email_addr = argv[1]
    survey_id, db_url = SecureSurvey._config(
        io_open(config_file), config_file, survey_section)

    saa = SecureSurvey(create_engine(db_url).connect, Random(), survey_id)
    _explore(email_addr, saa)


def _explore(email_addr, saa):
    log.info('response to survey %s from %s?', saa.survey_id, email_addr)
    response = saa.responses(email_addr)
    if response:
        record, when = response
        log.info('record %s completed %s', record, when)
    else:
        log.info('none')

    log.info('inviting %s', email_addr)
    part_id = saa.invite(email_addr)
    log.info('hash: %s', part_id)


if __name__ == '__main__':
    def _script():
        from random import Random
        from sys import argv
        from io import open as io_open

        import sqlalchemy
        _integration_test(argv, io_open, Random,
                          sqlalchemy.create_engine)

    _script()<|MERGE_RESOLUTION|>--- conflicted
+++ resolved
@@ -288,19 +288,11 @@
 
 
 class MockIO(object):
-<<<<<<< HEAD
     def __init__(self):
         # random.Random is not portable between cpython and jython :-/
         self.rng = self
         self._rng_state = 7
-=======
-    def __init__(self, configure_logging=False):
-        from random import Random
-        self.rng = Random(1)
->>>>>>> 0ad1cd90
         self.connect = redcapdb.Mock.engine().connect
-        if configure_logging:
-            logging.basicConfig(level=logging.DEBUG)
 
     def shuffle(self, items):
         n = (self._rng_state * 2 + 1) % 101
