--- conflicted
+++ resolved
@@ -1,15 +1,3 @@
-<<<<<<< HEAD
-'''stats -- HERON usage statistics
-
-'''
-
-from injector import inject
-from sqlalchemy import orm, func, between, case
-from sqlalchemy import select, Table, Column, ForeignKey
-from sqlalchemy.types import Integer, String, DATETIME
-import datetime
-import decimal
-=======
 '''stats -- HERON usage statistics views
 
 '''
@@ -17,18 +5,13 @@
 import logging
 import itertools
 import operator
->>>>>>> cae0d25b
 
 from admin_lib import medcenter
 from admin_lib import heron_policy
-<<<<<<< HEAD
-from admin_lib import i2b2pm
-=======
 from admin_lib.ocap_file import Token
 
 log = logging.getLogger(__name__)
 
->>>>>>> cae0d25b
 
 class Reports(Token):
     def configure(self, config, mount_point):
@@ -51,17 +34,6 @@
                             request_method='GET', renderer=renderer,
                             permission=perm)
 
-<<<<<<< HEAD
-class UsageReports(object):
-    @inject(datasrc=(orm.session.Session, i2b2pm.CONFIG_SECTION))
-    def __init__(self, datasrc):
-        self._datasrc = datasrc
-
-    def configure(self, config, mount_point):
-        '''Connect this view to the rest of the application
-
-        :param config: a pyramid config thingy@@@
-=======
     def show_usage_report(self, context, req):
         '''
         >>> from pyramid.testing import DummyRequest
@@ -88,266 +60,8 @@
          'roles': {'john.smith':
                    'Chair of Department of Neurology, Neurology'},
          'cycle': <type 'itertools.cycle'>}
->>>>>>> cae0d25b
 
         '''
-<<<<<<< HEAD
-        config.add_route('usage', mount_point + 'usage')
-        config.add_view(self.show_usage_report, route_name='usage',
-                        request_method='GET', renderer='report1.html',
-                        permission=heron_policy.PERM_USER)
-
-    def show_usage_report(self, res, req):
-        connection = self._datasrc()
-        result = connection.execute('''
-            select count(*) as total_number_of_queries
-            from BLUEHERONDATA.qt_query_master
-        ''')
-        data = result.fetchall()
-
-        if len(data) == 1:
-            count = data[0].total_number_of_queries
-        else:
-            raise ValueError('expected 1 row; got: %s' % len(data))
-
-        # overall query volume by user
-        result = connection.execute('''
-            select user_id as users, count(*) as number_of_queries
-            from BLUEHERONDATA.qt_query_master qqm
-            group by user_id
-            order by number_of_queries desc''')
-        query_volume = result.fetchall()
-
-        return dict(total_number_of_queries=count,
-                    query_volume=query_volume)
-
-
-class Machine(object):
-    '''Machine Interface
-
-    .. todo:: clean up Machine dead code.
-
-    See :class:`heron_wsgi.powerbox.LinuxMachine` for implementation.
-    '''
-    def load(self):
-        '''Report load average(s) on the machine
-
-        :returntype: list of (minutes, load) tuples.
-        '''
-        return [(1, 0.00), (5, 0.00), (15, 0.00)]
-
-
-meta = i2b2pm.Base.metadata
-qm = Table('qt_query_master', meta,
-           Column('query_master_id', Integer, primary_key=True),
-           Column('user_id', String),
-           Column('name', String),
-           Column('request_xml', String),
-           schema='blueherondata')
-
-rt = Table('qt_query_result_type', meta,
-           Column('result_type_id', Integer, primary_key=True),
-           Column('name', String),  # result_type
-           Column('description', String),
-           schema='blueherondata')
-
-qt = Table('qt_query_status_type', meta,
-           Column('status_type_id', Integer, primary_key=True),
-           Column('description', String),
-           schema='blueherondata')
-
-qi = Table('qt_query_instance', meta,
-           Column('query_instance_id', Integer, primary_key=True),
-           Column('query_master_id', Integer,
-                  ForeignKey(qm.c.query_master_id)),
-           Column('status_type_id', Integer,
-                  ForeignKey(qt.c.status_type_id)),
-           Column('start_date', DATETIME),
-           Column('end_date', DATETIME),
-           Column('message', String),
-           schema='blueherondata')
-
-qri = Table('qt_query_result_instance', meta,
-            Column('query_instance_id', Integer,
-                   ForeignKey(qi.c.query_instance_id)),
-            Column('result_type_id', Integer,
-                   ForeignKey(rt.c.result_type_id)),
-            Column('set_size', Integer),
-            schema='blueherondata')
-
-s = Table('pm_user_session', meta,
-          Column('session_id', String),
-          Column('user_id', String),
-          Column('entry_date', DATETIME),
-          Column('expired_date', DATETIME),
-          schema='i2b2pm')
-
-
-class PerformanceReports(UsageReports):
-    @inject(datasrc=(orm.session.Session, i2b2pm.CONFIG_SECTION))
-    def __init__(self, datasrc, cal=datetime.date.today):
-        UsageReports.__init__(self, datasrc=datasrc)
-        self._datasrc = datasrc
-        self._cal = cal
-
-    def configure(self, config, mount_point):
-        '''Connect this view to the rest of the application
-
-        :param config: a pyramid config thingy@@@
-
-        .. todo:: consider allowing anonymous access to performance report.
-        '''
-        UsageReports.configure(self, config, mount_point)
-
-        config.add_route('performance', mount_point + 'performance')
-        config.add_view(self.show_performance, route_name='performance',
-                        request_method='GET', renderer='performance.html',
-                        permission=heron_policy.PERM_USER)
-
-        config.add_route('performance_data', mount_point + 'performance_data')
-        config.add_view(self.performance_data, route_name='performance_data',
-                        request_method='GET', renderer='json',
-                        permission=heron_policy.PERM_USER)
-
-        config.add_route('query_data', mount_point + 'query_data')
-        config.add_view(self.query_data, route_name='query_data',
-                        request_method='GET', renderer='json',
-                        permission=heron_policy.PERM_USER)
-
-    def show_performance(self, res, req):
-        return {}
-
-    @classmethod
-    def query_data_select(cls):
-        log_or_null = case([(qi.c.end_date == None, None)],
-                           else_=func.log(2, (qi.c.end_date - qi.c.start_date) * 24 * 60 * 60))
-
-        return select([qm.c.query_master_id, qm.c.user_id, qm.c.name.label('query_name'),
-                       rt.c.name.label('result_type'),
-                       rt.c.description.label('result_type_description'),
-                       qri.c.set_size,
-                       qi.c.start_date,
-                       qt.c.description.label('status'),
-                       qi.c.message,
-                       qi.c.end_date,
-                       log_or_null.label('value'),
-                       qm.c.request_xml],
-                      from_obj=[qm.join(qi).join(qri).join(rt).join(qt)])
-
-    def query_data(self, res, req):
-        '''
-        .. todo:: vary by date, ...
-        '''
-        connection = self._datasrc()
-
-        weeks = 1
-        thru = self._cal()
-        date = thru + datetime.timedelta(-7 * weeks)
-#        result_types = None  # all. or: ('PATIENT_COUNT_XML', 'PATIENTSET')
-#        statuses = ('COMPLETE',)  # INCOMPLETE, ERROR
-
-        qt = connection.execute(self.query_data_select().\
-                                where(between(qi.c.start_date, date, thru)).\
-                                order_by(qi.c.start_date))
-###
-#        where qi.start_date between :thru - :days and :thru
-#        %(status_constraint)s
-#        and qt.description in (%(status_enum)s)
-#        and rt.name in (:result_type_enum)
-#        order by qi.start_date;
-#        ''' % dict(
-#            # perhaps I should let SQLAlchemy do this...
-#            status_constraint='and qt.description in (' + ', '.join(statuses) + ') '
-#            if statuses else '',
-#            result_type_constraint='and rt.name in (' + ', '.join(result_types) + ') '
-#            if result_types else ''
-#        ),
-
-        return dict(queries=to_json(qt))
-
-    def performance_data(self, res, req):
-        connection = self._datasrc()
-        this_month = connection.execute('''
-select * from (
-select trunc(qi.start_date) start_day
-     , qt.status_type_id, qi.batch_mode, qt.description
-     , count(*) n
-     , round(avg(qi.end_date - qi.start_date) * 24 * 60 * 60, 2) avg_seconds
-     , numtodsinterval(avg(qi.end_date - qi.start_date) * 24 * 60 * 60, 'second') avg_dur
-from BlueHeronData.qt_query_master qm
-join blueherondata.qt_query_instance qi
- on qi.query_master_id = qm.query_master_id
-join BlueHeronData.qt_query_status_type qt
- on qt.status_type_id = qi.status_type_id
- /* current month/release */
-where qi.start_date >= sysdate - 30
-group by trunc(qi.start_date), qt.status_type_id, qi.batch_mode, qt.description
-) order by start_day desc, status_type_id desc
-        ''')
-
-        all_months = connection.execute('''
-select * from (
-select to_char(qi.start_date, 'yyyy-mm') start_month
-     , qt.status_type_id, qi.batch_mode, qt.description
-     , count(*) n
-     , round(avg(qi.end_date - qi.start_date) * 24 * 60 * 60, 2) avg_seconds
-     , numtodsinterval(avg(qi.end_date - qi.start_date) * 24 * 60 * 60, 'second') avg_dur
-from BlueHeronData.qt_query_master qm
-join blueherondata.qt_query_instance qi
- on qi.query_master_id = qm.query_master_id
-join BlueHeronData.qt_query_status_type qt
- on qt.status_type_id = qi.status_type_id
-group by to_char(qi.start_date, 'yyyy-mm'), qt.status_type_id, qi.batch_mode, qt.description
-) order by start_month desc, status_type_id desc
-'''
-                                )
-
-        return dict(this_month=to_json(this_month),
-                    all_months=to_json(all_months))
-
-
-def _json_val(x):
-    '''
-    >>> _json_val(datetime.datetime(2012, 5, 10, 12, 5, 6, 804699))
-    [2012, 5, 10, 12, 5, 6, 804699]
-    >>> _json_val(datetime.timedelta(0, 64, 130006))
-    64130
-    '''
-    if x is None:
-        return x
-
-    t = type(x)
-    if t in (type(''), type(u''), type(1), type(True)):
-        return x
-    elif t is datetime.date:
-        return [getattr(x, f) for f in ('year', 'month', 'day')]
-    elif t is datetime.datetime:
-        return [getattr(x, f) for f in ('year', 'month', 'day',
-                                        'hour', 'minute', 'second', 'microsecond')]
-    elif t is datetime.timedelta:
-        return x.microseconds / 1000 + (1000 * x.seconds)
-    elif t is decimal.Decimal:
-        return float(x)  # close enough for today's exercise
-    else:
-        return str(x)
-        raise NotImplementedError('_json_val? %s' % (t))
-
-
-def to_json(results):
-    cols = results.keys()
-    # ugh... .fetchall() and CLOBs don't seem to get along...
-    out = []
-    while 1:
-        r = results.fetchone()
-        if not r:
-            break
-        out.append(dict([(k, _json_val(r[k])) for k in cols]))
-    return out
-
-
-class Reports(PerformanceReports):
-    pass
-=======
         usage = context.stats_reporter
         browser = context.browser
 
@@ -401,5 +115,4 @@
                    user_id='john.smith',
                    two_weeks=5, last_month=10,
                    last_quarter=20, last_year=20,
-                   all_time=20)]
->>>>>>> cae0d25b
+                   all_time=20)]