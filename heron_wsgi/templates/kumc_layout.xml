--- conflicted
+++ resolved
@@ -6,13 +6,7 @@
   <link rel="shortcut icon" href="https://www.kumc.edu/_dev/favicon.ico" />
   <link rel="stylesheet" type="text/css" href="https://fonts.googleapis.com/css?family=Raleway:300i,400,400i,500,500i,600,600i,700,700i,800,800i,900,900i" />
   <link rel="stylesheet" type="text/css" href="https://fonts.googleapis.com/css?family=Anton|Muli:300,400,400italic,300italic|Goudy+Bookletter+1911|Oswald&amp;subset=latin,latin-ext" media="all" />
-<<<<<<< HEAD
-  <link rel="stylesheet" type="text/css" href="./assets/fontawesome/css/all.css" />
-  <link rel="stylesheet" href="./assets/fontawesome/css/solid.css" />
-  <link rel="stylesheet" href="./assets/fontawesome/css/brands.css" />
-=======
   <link rel="stylesheet" type="text/css" href="https://www.kumc.edu/fontawesome/css/all.css" />
->>>>>>> 6666fecd
   <link rel="stylesheet" type="text/css" href="https://fonts.googleapis.com/css?family=Noto+Serif&amp;display=swap" />
   <link rel="stylesheet" type="text/css" href="https://www.kumc.edu/Content/css/bootstrap.min.css" />
   <link rel="stylesheet" type="text/css" href="https://www.kumc.edu/Content/css/icon-fonts.css" />
@@ -275,11 +269,7 @@
         <div class="col-10 col-md-6">
           <ul class="newsroom-links">
             <li><a href="https://www.kumc.edu/school-of-medicine/academics/departments/internal-medicine/divisions/medical-informatics.html" target="_blank" title="Medical Informatics Division">
-<<<<<<< HEAD
-              Medical Informatics Division&nbsp;<i class="fa-solid fa-chevron-right"></i></a>
-=======
               Medical Informatics Division&nbsp;<i class="fas fa-chevron-right"></i></a>
->>>>>>> 6666fecd
             </li>
           </ul>
         </div>
@@ -298,11 +288,7 @@
           <div class="col-12">
             <div class="center-content">
               <a class="button button-outline button-outline--gift" href="https://www.kumc.edu/about/make-a-gift.html">
-<<<<<<< HEAD
-              <img src="https://www.kumc.edu/Content/img/logos/logo--endowment.png" role="presentation" alt="" />Make a Gift<i class="fa-solid fa-chevron-right"></i></a>
-=======
               <img src="https://www.kumc.edu/Content/img/logos/logo--endowment.png" role="presentation" alt="" />Make a Gift<i class="fas fa-chevron-right"></i></a>
->>>>>>> 6666fecd
             </div>
             <div class="center-content">
               <a class="logo logo--footer" href="https://www.kumc.edu/" target="_blank">
@@ -322,19 +308,11 @@
             </div>
             <div class="center-content">
               <ul class="social">
-<<<<<<< HEAD
-                <li><a href="https://www.facebook.com/kumedicalcenter" target="_blank"><i class="fa-brands fa-facebook-f"></i><span class="sr-only">Facebook opens in new tab</span></a></li>
-                <li><a href="https://www.twitter.com/kumedcenter" target="_blank"><i class="fa-brands fa-twitter"></i><span class="sr-only">Twitter opens in new tab</span></a></li>
-                <li><a href="https://www.youtube.com/KUMedCenter" target="_blank"><i class="fa-brands fa-youtube"></i><span class="sr-only">YouTube opens in new tab</span></a></li>
-                <li><a href="http://www.instagram.com/kumedcenter" target="_blank"><i class="fa-brands fa-instagram"></i><span class="sr-only">Instagram opens in new tab</span></a></li>
-                <li><a href="https://www.linkedin.com/edu/school?id=18388" target="_blank"><i class="fa-brands fa-linkedin-in"></i><span class="sr-only">LinkedIn opens in new tab</span></a></li>
-=======
                 <li><a href="https://www.facebook.com/kumedicalcenter" target="_blank"><i class="fab fa-facebook-f"></i><span class="sr-only">Facebook opens in new tab</span></a></li>
                 <li><a href="https://www.twitter.com/kumedcenter" target="_blank"><i class="fab fa-twitter"></i><span class="sr-only">Twitter opens in new tab</span></a></li>
                 <li><a href="https://www.youtube.com/KUMedCenter" target="_blank"><i class="fab fa-youtube"></i><span class="sr-only">YouTube opens in new tab</span></a></li>
                 <li><a href="http://www.instagram.com/kumedcenter" target="_blank"><i class="fab fa-instagram"></i><span class="sr-only">Instagram opens in new tab</span></a></li>
                 <li><a href="https://www.linkedin.com/edu/school?id=18388" target="_blank"><i class="fab fa-linkedin-in"></i><span class="sr-only">LinkedIn opens in new tab</span></a></li>
->>>>>>> 6666fecd
               </ul>
             </div>
             <div class="copywright-ps-cs">
