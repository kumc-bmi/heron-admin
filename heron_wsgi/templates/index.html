--- conflicted
+++ resolved
@@ -94,11 +94,6 @@
       can look at the data in new ways not available when viewing data in one source at a time.
     </p>
 
-<<<<<<< HEAD
-
-=======
-    
->>>>>>> 23acb94a
   </div>
 
   <div class="col-11 col-md-3">
