r'''traincheck -- check human subjects training records via CITI

Usage:
  traincheck init --exempt=PID [--dbadmin=K -d]
  traincheck refresh --user=NAME [--wsdl=U --pwenv=K --dbadmin=K -d]
  traincheck backfill --full=F1 --refresher=F1 --in-person=F3 [--dbadmin=K -d]
  traincheck lookup NAME [--dbrd=K -d]
  traincheck --help

Options:
  NAME               userid of user whose training records are sought
  --dbrd=K           read access to PII DB: name of environment variable
                     with sqlalchemy URL
                     [default: HSR_TRAIN_CHECK]
  --dbadmin=K        admin (create, delete, ...) access to PII DB
                     [default: HSR_TRAIN_ADMIN]
  --exempt=PID       exempt records REDCap project ID
  --wsdl=URL         access to CITI SOAP Service: Service Description URL
                     [default: https://webservices.citiprogram.org/SOAP/CITISOAPService.asmx?WSDL]  # noqa
  --user=NAME        access to CITI SOAP Service: username
  --pwenv=K          access to CITI SOAP Service: password environment variable
                     [default: CITI_PASSWORD]
  -d --debug         turn on debug logging
  backfill           Load data from legacy system
  init               tables and view combining training data from all sources

PII DB is a database suitable for PII (personally identifiable information).

To access it, provide a sqlalchemy URL a la

  mysql+pymysql://admin_acct:$DB_PASSWORD@localhost:3307/hsr_cache?charset=utf8

.. note:: This directive separates usage doc above from design notes below.


Initialize Database
-------------------

    >>> io = Mock()
    >>> stdout = io.stdout
    >>> main(stdout, io.cli_access('traincheck init --exempt=123'))


Make Local Copy of CITI Data
----------------------------

Our human subjects training is provided by the Collaborative
Institutional Training Initiative (CITI__). In order to facilitate
verifying that a HERON user's human subjects training is current, we
regularly refresh a copy of the CITI Data via their Web Service, using
authorization from the command line and environment as noted above::

    >>> main(stdout, io.cli_access('traincheck refresh --user=MySchool'))

__ https://www.citiprogram.org/

The course completion reports are now stored in the database::

    >>> for exp, name, course in io._db.execute("""
    ...     select dteExpiration, InstitutionUserName, strGroup
    ...     from CRS limit 3"""):
    ...     print exp and exp[:10], name, course
    None ssttt ssstt
    2000-01-13 sss CITI Biomedical Researchers
    2000-02-04 sssstttt CITI Biomedical Researchers


Backfill
--------

We get data from the legacy system in CSV format:

    >>> with io.openf('f.csv') as datafile:
    ...     print datafile.read()
    FirstName,LastName,Email,EmployeeID,DateCompleted,Username
    Old,Chalk,a@example,J1,2/7/2013 0:00,old
    Squeakby,Chalk,a@example,J1,7/1/2013 0:00,squeakby
    Feb14,Chalk,b@example,J2,2/7/2014 0:00,Feb14
    Mike,P,mp@example,J3,5/1/2015 0:00,mp

Using access to this data and the database, we load it::

    >>> main(stdout, io.cli_access(
    ...     'traincheck backfill '
    ...          '--full=f.csv --refresher=r.csv --in-person=i.csv'))

The results are straightforward::

    >>> for passed, name in io._db.execute(
    ...     'select CompleteDate, Username from HumanSubjectsRefresher'):
    ...     print passed[:10], name
    2013-08-04 rs3


Combined view of all sources
----------------------------

    >>> HSR('').combo_view
    'hsr_training_combo'

    >>> for who, expired, completed, course in io._db.execute(
    ...     'select * from hsr_training_combo order by expired'):
    ...     print "%-8s %s %s %s" % (who, completed[:10], expired[:10], course)
    sss      2000-10-06 2000-01-13 Human Subjects Research
    sssstttt 2000-11-23 2000-02-04 Human Subjects Research
    sttttt   2000-01-05 2000-04-12 Human Subjects Research
    old      2013-02-07 2015-07-01 HumanSubjectsFull
    rs2      2012-08-04 2015-07-01 HumanSubjectsInPerson
    squeakby 2013-07-01 2016-07-01 HumanSubjectsFull
    Feb14    2014-02-07 2016-07-01 HumanSubjectsFull
    rs3      2013-08-04 2016-07-01 HumanSubjectsRefresher
    mp       2015-05-01 2017-07-01 HumanSubjectsFull


Find Training Records
---------------------

While we support checking records from the CLI, it will typically be
done using the API. Given (read) access to the database, we can make
a `TrainingRecordsRd`::

    >>> rd = TrainingRecordsRd(acct=(lambda: io._db.connect(), None, None))

Now let's look up training for Sam, whose username is `sssstttt`::

    >>> str(rd['sssstttt'].expired)
    '2000-02-04 12:34:56'

.. note:: TODO: Integrate a story-style name into test data.

But there's no training on file for Fred::

    >>> rd['fred']
    Traceback (most recent call last):
      ...
    KeyError: 'fred'


Course Naming
*************

The courses we're interested in are selected using::

    >>> ad = TrainingRecordsAdmin((io._db.connect(), None, None), 0)
    >>> ad.course_groups
    ['CITI Biomedical Researchers', 'CITI Social Behavioral Researchers', 'CITI Human Subjects Research', 'CITI Biomedical Researchers Refresher Course', 'Human Research Biomedical Research Refresher Course', 'CITI Biomedical Researchers;CITI Biomedical Researchers;2 - Refresher Course', 'CITI  Human Subjects Research / Social Behavioral Researchers / Refresher Course']


'''

import logging
from xml.etree.ElementTree import fromstring as XML
from datetime import datetime

from sqlalchemy import (MetaData, Table, Column,
                        String, Integer, Date, DateTime,
                        select, union_all, literal_column, and_)
from sqlalchemy.engine.url import make_url

from lalib import maker
from sqlaview import CreateView, DropView, fyears_after
import relation
import redcapview

VARCHAR120 = String(120)
log = logging.getLogger(__name__)


def main(stdout, access):
    cli = access()

    mkTRA = lambda: TrainingRecordsAdmin(cli.account('--dbadmin'), cli.exempt)

    if cli.init:
        admin = mkTRA()
        admin.init()
    elif cli.refresh:
        svc = cli.citiService()

        admin = mkTRA()
        for cls, k in [
                # smallest to largest typical payload
                (GRADEBOOK, svc.GetGradeBooksXML),
                (MEMBERS, svc.GetMembersXML),
                (CRS, svc.GetCompletionReportsXML)]:
            doc = svc.get(k)
            try:
                name, data = admin.docRecords(doc)
                data = filter(cls.record_ok, data)
                admin.put(name, cls.parse_dates(data))
            except StopIteration:
                raise SystemExit('no records in %s' % k)
    elif cli.backfill:
        admin = mkTRA()
        for (opt, table_name, date_col) in Chalk.tables:
            data = cli.getRecords(opt)
            admin.put(table_name, Chalk.parse_dates(data, [date_col]))
    elif cli.lookup:
        store = TrainingRecordsRd(cli.account('--dbrd'))
        try:
            training = store[cli.NAME]
        except KeyError:
            raise SystemExit('no training records for %s' % cli.NAME)
        log.info('training OK: %s', training)
        stdout.write(str(training))


class TableDesign(object):
    date_format = '%Y/%m/%d'
    maxlen = 100

    @classmethod
    def _parse(cls, txt):
        return (None if not txt else
                datetime.strptime(txt[:cls.maxlen], cls.date_format))

    @classmethod
    def parse_dates(cls, records, date_columns=None):
        if date_columns is None:
            date_columns = [c.name for c in cls.columns()
                            if isinstance(c.type, Date)
                            or isinstance(c.type, DateTime)]

        fix = lambda r: r._replace(**dict((col, cls._parse(getattr(r, col)))
                                          for col in date_columns))
        return [fix(r) for r in records]

    @classmethod
    def columns(cls):
        ty = lambda text: (
            Integer if text == '12345' else
            DateTime() if text == '2014-05-06T19:15:48' else
            Date() if text == '09/09/14' else
            VARCHAR120)

        return [Column(field.tag, ty(field.text))
                for field in XML(cls.markup)]

    @classmethod
    def record_ok(cls, record):
        return True

    @classmethod
    def xml_table(cls, meta, db_name):
        return Table(cls.__name__, meta,
                     *cls.columns(),
                     schema=db_name,
                     **redcapview.backend_options)


class CRS(TableDesign):
    '''CITI Completion Reports

    per GetCompletionReportsXML__
    __ https://webservices.citiprogram.org/SOAP/CITISOAPService.asmx?op=GetCompletionReportsXML  # noqa

    >>> CRS._parse('2014-05-06T19:15:48.2-04:00')
    datetime.datetime(2014, 5, 6, 19, 15, 48)

    >>> CRS._parse('')
    >>> CRS._parse(None)

    '''

    date_format = '%Y-%m-%dT%H:%M:%S'

    # strip sub-second, timezone of data such as
    # 2014-05-06T19:15:48.2-04:00
    maxlen = len('2014-05-06T19:15:48')

    markup = '''
      <CRS>
        <CR_InstitutionID>12345</CR_InstitutionID>
        <MemberID>12345</MemberID>
        <EmplID />
        <StudentID>12345</StudentID>
        <InstitutionUserName>a</InstitutionUserName>
        <FirstName>a</FirstName>
        <LastName>a</LastName>
        <memberEmail>a</memberEmail>
        <AddedMember>2014-05-06T19:15:48</AddedMember>
        <strCompletionReport>a</strCompletionReport>
        <intGroupID>12345</intGroupID>
        <strGroup>a</strGroup>
        <intStageID>12345</intStageID>
        <intStageNumber>12345</intStageNumber>
        <strStage>a</strStage>
        <intCompletionReportID>12345</intCompletionReportID>
        <intMemberStageID>12345</intMemberStageID>
        <dtePassed>2014-05-06T19:15:48</dtePassed>
        <intScore>12345</intScore>
        <intPassingScore>12345</intPassingScore>
        <dteExpiration>2014-05-06T19:15:48</dteExpiration>
      </CRS>
    '''

    @classmethod
    def record_ok(cls, record):
        r"""Filter non-numeric StudentID

        >>> markup = relation.mock_xml_records(CRS.markup, 2)
        >>> r = relation.docToRecords(XML(markup)).next()
        >>> CRS.record_ok(r)
        True
        >>> CRS.record_ok(r._replace(StudentID='OT-1234'))
        False

        Handle whitespace
        >>> CRS.record_ok(r._replace(StudentID='1234 \n'))
        True

        Handle null StudentID

        >>> CRS.record_ok(r._replace(StudentID=None))
        True
        """
        if not (record.StudentID is None or
                record.StudentID.strip().isdigit()):
            if record.dteExpiration:
                log.warning('StudentID: expected digits: %s\n%s',
                            record.StudentID, record)
            else:
                # record is filtered out by citi_query anyway;
                # don't log a warning.
                pass
            return False
        return True


class GRADEBOOK(TableDesign):
    date_format = None

    markup = '''
      <GRADEBOOK>
        <intCompletionReportID>12345</intCompletionReportID>
        <intInstitutionID>12345</intInstitutionID>
        <strCompletionReport>a</strCompletionReport>
        <intGroupID>12345</intGroupID>
        <strGroup>a</strGroup>
        <intStageID>12345</intStageID>
        <strStage>a</strStage>
      </GRADEBOOK>
    '''


class MEMBERS(TableDesign):
    date_format = '%m/%d/%y'

    markup = '''
      <MEMBERS>
        <intMemberID>12345</intMemberID>
        <strLastII>a</strLastII>
        <strFirstII>a</strFirstII>
        <strUsernameII>a</strUsernameII>
        <strInstUsername>a</strInstUsername>
        <strInstEmail>a</strInstEmail>
        <dteAdded>09/09/14</dteAdded>
        <dteAffiliated>09/09/14</dteAffiliated>
        <dteLastLogin>09/09/14</dteLastLogin>
        <strCustom1 />
        <strCustom2 />
        <strCustom3 />
        <strCustom4 />
        <strCustom5 />
        <strSSOCustomAttrib1 />
        <strSSOCustomAttrib2>a</strSSOCustomAttrib2>
        <strEmployeeNum />
      </MEMBERS>
    '''


class HSR(object):
    '''Define/lookup tables in the human subjects research training cache.
    '''
    def __init__(self, db_name,
                 combo_view='hsr_training_combo'):
        self.db_name = db_name
        self.combo_view = combo_view
        log.info('HSR DB name: %s', db_name)

        meta = MetaData()

        for cls in [CRS, MEMBERS, GRADEBOOK]:
            cls.xml_table(meta, db_name)

        for _, name, date_col in Chalk.tables:
            Chalk.table(meta, db_name, name, date_col)

        Table(combo_view, meta,
              Column('username', String),
              Column('expired', DateTime),
              Column('completed', DateTime),
              Column('course', String),
              schema=db_name or None)

        self.meta = meta
        self.tables = meta.tables

    def table(self, name):
        qname = ('%s.%s' % (self.db_name, name) if self.db_name
                 else name)
        return self.tables[qname]


class Chalk(TableDesign):
    '''Chalk back-fill data

        >>> with Mock().openf('i.csv') as infp:
        ...     records = relation.readRecords(infp)
        >>> records[0].CompleteDate
        '8/4/2012 0:00'

        >>> Chalk.parse_dates(records, ['CompleteDate'])[0].CompleteDate
        datetime.datetime(2012, 8, 4, 0, 0)
    '''
    date_format = '%m/%d/%Y %H:%M'

    tables = [('--full', 'HumanSubjectsFull', 'DateCompleted'),
              ('--refresher', 'HumanSubjectsRefresher', 'CompleteDate'),
              ('--in-person', 'HumanSubjectsInPerson', 'CompleteDate')]

    @classmethod
    def table(cls, meta, db_name, name, date_col):
        return Table(name, meta,
                     Column('FirstName', VARCHAR120),
                     Column('LastName', VARCHAR120),
                     Column('Email', VARCHAR120),
                     Column('EmployeeID', VARCHAR120),
                     Column(date_col, DateTime()),
                     Column('Username', VARCHAR120),
                     schema=db_name,
                     **redcapview.backend_options)

@maker
def TrainingRecordsRd(acct):
    '''
    >>> acct = (lambda: None, None, None)
    >>> rd = TrainingRecordsRd(acct)

    >>> print rd.lookup_query
    hsr_training_combo
    '''
    getConn, db_name, _ = acct
    hsr = HSR(db_name)
    lookup = hsr.table(hsr.combo_view)

    def __getitem__(_, instUserName):
        conn = getConn()
        with conn.begin():
            result = conn.execute(
                lookup.select(lookup.c.username == instUserName)
                .order_by(lookup.c.expired.desc()))
            record = result.fetchone()

        if not record:
            raise KeyError(instUserName)

        return record

    return [__getitem__], dict(lookup_query=lookup)

courses = ['CITI Biomedical Researchers', 'CITI Social Behavioral Researchers', 
'CITI Human Subjects Research', 'CITI Biomedical Researchers Refresher Course', 
'Human Research Biomedical Research Refresher Course', 
'CITI Biomedical Researchers;CITI Biomedical Researchers;2 - Refresher Course', 
'CITI  Human Subjects Research / Social Behavioral Researchers / Refresher Course']

courses = ['CITI Biomedical Researchers', 'CITI Social Behavioral Researchers',
'CITI Human Subjects Research', 'CITI Biomedical Researchers Refresher Course',
'Human Research Biomedical Research Refresher Course',
'CITI Biomedical Researchers;CITI Biomedical Researchers;2 - Refresher Course',
'CITI  Human Subjects Research / Social Behavioral Researchers / Refresher Course']


@maker
def TrainingRecordsAdmin(acct, exempt_pid,
<<<<<<< HEAD
                         course_groups=[
                             'CITI Biomedical Researchers',
                             'CITI Social Behavioral Researchers',
                             'CITI Human Subjects Research',
                             'CITI Biomedical Researchers Refresher Course',
                             'Human Research Biomedical Research Refresher Course',
                             'CITI Biomedical Researchers;CITI Biomedical Researchers;2 - Refresher Course',
                             'CITI  Human Subjects Research / Social Behavioral Researchers / Refresher Course'],
=======
                         course_groups=courses,
>>>>>>> 97c0be24
                         years=3, basis=-6):
    '''Administrative access to training records

    :param acct: tuple of () => connection, HSR schema name, redcap schema name
    :param exempt_pid: id of REDCap project to use for exemptions
    :param course_groups: list of groups that should be selected from CRS in
                          the combo view
    :param years: number of fiscal years from chalk completion to expiration
    :param basis: fiscal year basis (month offset)

    >>> acct = (lambda: Mock()._db.connect(), None, None)
    >>> ad = TrainingRecordsAdmin(acct, 0)

    .. note:: TODO: move this complex query into a view.

    >>> print ad.citi_query
    ... # doctest: +NORMALIZE_WHITESPACE
    SELECT "CRS"."InstitutionUserName" AS username,
           "CRS"."dteExpiration" AS expired,
           "CRS"."dtePassed" AS completed,
           "CRS"."strCompletionReport" AS course
    FROM "CRS"
    WHERE "CRS"."strGroup" IN (:strGroup_1, :strGroup_2, :strGroup_3, :strGroup_4, :strGroup_5, :strGroup_6, :strGroup_7)
    AND "CRS"."dteExpiration" IS NOT NULL

    >>> print ad.chalk_queries[0]
    ... # doctest: +NORMALIZE_WHITESPACE
    SELECT "full"."Username",
           fyears_after("full"."DateCompleted",
                        :fyears_after_1, :fyears_after_2, :fyears_after_3),
           "full"."DateCompleted", 'HumanSubjectsFull'
    FROM "HumanSubjectsFull" AS "full"

    >>> hsr = HSR('')
    >>> [c.name for c in hsr.table(hsr.combo_view).columns]
    ['username', 'expired', 'completed', 'course']

    >>> print ad.query
    ... # doctest: +NORMALIZE_WHITESPACE +ELLIPSIS
    SELECT "CRS"."InstitutionUserName" ...
    FROM "CRS" ...
    UNION ALL
    SELECT username.value ...
    FROM redcap_data AS username, ...
    UNION ALL
    SELECT "full"."Username", ...
    FROM "HumanSubjectsFull" AS "full" ...
    '''
    getConn, db_name, redcapdb = acct
    hsr = HSR(db_name)
    crs = hsr.table('CRS')

    citi_query = (select([crs.c.InstitutionUserName.label('username'),
                          crs.c.dteExpiration.label('expired'),
                          crs.c.dtePassed.label('completed'),
                          crs.c.strCompletionReport.label('course')])
                  .where(and_(crs.c.strGroup.in_(course_groups),
                              # != None is sqlalchemy-speak for is not null
                              crs.c.dteExpiration != None)))  # noqa
    chalk_queries = [select([t.c.Username,
                             fyears_after(t.c[date_col],
                                          years, basis,
                                          '%02d-01' % ((basis % 12) + 1)),
                             t.c[date_col], literal_column("'%s'" % name)])
                     for opt, name, date_col in Chalk.tables
                     for t in [hsr.table(name).alias(opt[2:])]]

    redcap_data = redcapview.in_schema(redcapdb, meta=MetaData())
    exempt_query = redcapview.unpivot(exempt_pid,
                                      [c.name for c in citi_query.c],
                                      redcap_data=redcap_data)

    who_when = union_all(citi_query, exempt_query,
                         *chalk_queries).alias('who_when')

    def docRecords(_, doc):
        name = iter(doc).next().tag
        tdef = hsr.table(name)
        records = relation.docToRecords(doc, [c.name for c in tdef.columns])
        return name, records

    def init(_):
        non_views = [t for (n, t) in sorted(hsr.tables.items())
                     if 'combo' not in n]
        conn = getConn()
        with conn.begin():
            log.info('re-creating tables: %s',
                     [t.name for t in non_views])
            conn.execute(DropView(hsr.combo_view, hsr.db_name))
            hsr.meta.drop_all(conn, non_views)
            hsr.meta.create_all(conn, non_views)
            log.info('creating view: %s', hsr.combo_view)
            conn.execute(CreateView(hsr.combo_view, who_when, hsr.db_name))

    def put(_, name, records):
        tdef = hsr.table(name)
        conn = getConn()
        with conn.begin():
            log.info('put %d records to %s:', len(records), name)
            deleted = conn.execute(tdef.delete()).rowcount
            log.info('deleted %d old records from %s', deleted, name)
            conn.execute(tdef.insert(), [t._asdict() for t in records])
            log.info('inserted %d rows into %s', len(records), tdef.name)

    return [init, put, docRecords], dict(
        course_groups=course_groups,
        citi_query=citi_query,
        chalk_queries=chalk_queries,
        query=who_when)


@maker
def CitiSOAPService(client, usr, pwd):
    '''CitiSOAPService

    ref https://webservices.citiprogram.org/SOAP/CITISOAPService.asmx
    '''
    methods = dict(
        GetCompletionReportsXML=client.GetCompletionReportsXML,
        GetGradeBooksXML=client.GetGradeBooksXML,
        GetMembersXML=client.GetMembersXML)

    def get(_, which):
        log.info('CitiSOAPService.%s()...', which)
        reply = methods[which](usr=usr, pwd=pwd)
        resultKey = which + 'Result'
        markup = reply[resultKey]
        if not markup:
            raise IOError('no %s: %s' % (resultKey, reply))
        log.info('got length=%d from %s', len(markup), which)
        return XML(markup.encode('utf-8'))

    attrs = dict((name, name) for name in methods.keys())
    return [get], attrs


@maker
def CLI(argv, environ, openf, create_engine, SoapClient):
    # Don't require docopt except for command-line usage
    from docopt import docopt

    usage = __doc__.split('\n..')[0]
    opts = docopt(usage, argv=argv[1:])
    log.debug('docopt: %s', opts)

    def getRecords(_, opt):
        with openf(opts[opt]) as infp:
            return relation.readRecords(infp)

    def account(_, opt):
        env_key = opts[opt]
        u = make_url(environ[env_key])
        # leave off redcap schema prefix for testing
        redcapdb = (None if u.drivername == 'sqlite' else 'redcap')
        db = create_engine(u)
        return lambda: db.connect(), u.database, redcapdb

    def citiService(_):
        wsdl = opts['--wsdl']
        log.info('getting SOAP client for %s', wsdl)
        client = SoapClient(wsdl=wsdl)
        usr = opts['--user']
        pwd = environ[opts['--pwenv']]
        return CitiSOAPService(client, usr, pwd)

    attrs = dict((name.replace('--', ''), val)
                 for (name, val) in opts.iteritems())
    return [getRecords, citiService, account], attrs


class Mock(object):
    environ = dict(CITI_PASSWORD='sekret',
                   HSR_TRAIN_CHECK='sqlite://',
                   HSR_TRAIN_ADMIN='sqlite://')

    files = {
        'f.csv': (None, '''
FirstName,LastName,Email,EmployeeID,DateCompleted,Username
Old,Chalk,a@example,J1,2/7/2013 0:00,old
Squeakby,Chalk,a@example,J1,7/1/2013 0:00,squeakby
Feb14,Chalk,b@example,J2,2/7/2014 0:00,Feb14
Mike,P,mp@example,J3,5/1/2015 0:00,mp
        '''.strip()),
        'i.csv': (None, '''
FirstName,LastName,Email,EmployeeID,CompleteDate,Username
R2,S,RS2@example,J1,8/4/2012 0:00,rs2
        '''.strip()),
        'r.csv': (None, '''
FirstName,LastName,Email,EmployeeID,CompleteDate,Username
R3,S,RS3@example,J1,8/4/2013 0:00,rs3
        '''.strip())}

    def __init__(self):
        import StringIO
        from sqlalchemy import create_engine  # sqlite in-memory use only

        self.argv = []
        self._fs = dict(self.files)
        self.create_engine = lambda path: self._db
        self.SoapClient = lambda wsdl: self
        self.stdout = StringIO.StringIO()

        # self._db = create_engine('sqlite:///mock.db')
        self._db = create_engine('sqlite://')
        self._init_redcap()

    from contextlib import contextmanager

    @contextmanager
    def openf(self, path, mode='r'):
        import StringIO

        if mode == 'w':
            buf = StringIO.StringIO()
            self._fs[path] = (buf, None)
            try:
                yield buf
            finally:
                self._fs[path] = (None, buf.getvalue())
        else:
            _buf, content = self._fs[path]
            yield StringIO.StringIO(content)

    def cli_access(self, cmd):
        self.argv = cmd.split()

        return lambda: CLI(self.argv, self.environ, self.openf,
                           self.create_engine, self.SoapClient)

    def _init_redcap(self):
        import pkg_resources as pkg
        cn = self._db.connect().connection
        cn.executescript(pkg.resource_string(__name__, 'test_rc.sql'))

    def _check(self, usr, pwd):
        if not (usr == 'MySchool' and
                pwd == self.environ['CITI_PASSWORD']):
            raise IOError

    def GetCompletionReportsXML(self, usr, pwd):
        self._check(usr, pwd)
        xml = relation.mock_xml_records(CRS.markup, 5)
        return dict(GetCompletionReportsXMLResult=xml)

    def GetGradeBooksXML(self, usr, pwd):
        self._check(usr, pwd)
        xml = relation.mock_xml_records(GRADEBOOK.markup, 3)
        return dict(GetGradeBooksXMLResult=xml)

    def GetMembersXML(self, usr, pwd):
        self._check(usr, pwd)
        xml = relation.mock_xml_records(MEMBERS.markup, 4)
        return dict(GetMembersXMLResult=xml)


if __name__ == '__main__':
    def _privileged_main():
        from __builtin__ import open as openf
        from os import environ
        from sys import argv, stdout

        from sqlalchemy import create_engine

        def access():
            logging.basicConfig(
                level=logging.DEBUG if '--debug' in argv else logging.INFO)
            if '--debug' in argv:
                logging.getLogger('sqlalchemy.engine').setLevel(logging.INFO)

            # ew... after this import, basicConfig doesn't work
            from pysimplesoap.client import SoapClient

            return CLI(argv, environ, openf,
                       create_engine, SoapClient=SoapClient)

        main(stdout, access)

    _privileged_main()<|MERGE_RESOLUTION|>--- conflicted
+++ resolved
@@ -474,7 +474,6 @@
 
 @maker
 def TrainingRecordsAdmin(acct, exempt_pid,
-<<<<<<< HEAD
                          course_groups=[
                              'CITI Biomedical Researchers',
                              'CITI Social Behavioral Researchers',
@@ -483,9 +482,6 @@
                              'Human Research Biomedical Research Refresher Course',
                              'CITI Biomedical Researchers;CITI Biomedical Researchers;2 - Refresher Course',
                              'CITI  Human Subjects Research / Social Behavioral Researchers / Refresher Course'],
-=======
-                         course_groups=courses,
->>>>>>> 97c0be24
                          years=3, basis=-6):
     '''Administrative access to training records
 
